import numpy as np
import scipy.linalg as linalg
import matplotlib.pyplot as plt
from mpl_toolkits.mplot3d import Axes3D
import itertools
import time
from utils.ndpiecewise import NDPiecewise
from optimization import linear_program, quadratic_program
from geometry import Polytope


def plot_input_sequence(u_sequence, t_s, N, u_max=None, u_min=None):
    """
    Plots the input sequence and its bounds as functions of time.

    INPUTS:
        u_sequence: list with N inputs (2D numpy vectors) of dimension (n_u,1) each
        t_s: sampling time
        N: number of steps
        u_max: upper bound on the input (2D numpy vectors of dimension (n_u,1))
        u_min: lower bound on the input (2D numpy vectors of dimension (n_u,1))
    """

    # dimension of the input
    n_u = u_sequence[0].shape[0]

    # time axis
    t = np.linspace(0,N*t_s,N+1)

    # plot each input element separately
    for i in range(0, n_u):
        plt.subplot(n_u, 1, i+1)

        # plot input sequence
        u_i_sequence = [u_sequence[j][i] for j in range(0,N)]
        input_plot, = plt.step(t, [u_i_sequence[0]] + u_i_sequence, 'b')

        # plot bounds iff provided
        if u_max is not None:
            bound_plot, = plt.step(t, u_max[i,0]*np.ones(t.shape), 'r')
        if u_min is not None:
            bound_plot, = plt.step(t, u_min[i,0]*np.ones(t.shape), 'r')

        # miscellaneous options
        plt.ylabel(r'$u_{' + str(i+1) + '}$')
        plt.xlim((0.,N*t_s))
        if i == 0:
            if u_max is not None or u_min is not None:
                plt.legend([input_plot, bound_plot], ['Optimal control', 'Control bounds'], loc=1)
            else:
                plt.legend([input_plot], ['Optimal control'], loc=1)
    plt.xlabel(r'$t$')

    return



def plot_state_trajectory(x_trajectory, t_s, N, x_max=None, x_min=None):
    """
    Plots the state trajectory and its bounds as functions of time.

    INPUTS:
        x_trajectory: list with N+1 states (2D numpy vectors) of dimension (n_x,1) each
        t_s: sampling time
        N: number of steps
        x_max: upper bound on the state (2D numpy vectors of dimension (n_x,1))
        x_min: lower bound on the state (2D numpy vectors of dimension (n_x,1))
    """

    # dimension of the state
    n_x = x_trajectory[0].shape[0]

    # time axis
    t = np.linspace(0,N*t_s,N+1)

    # plot each state element separately
    for i in range(0, n_x):
        plt.subplot(n_x, 1, i+1)

        # plot state trajectory
        x_i_trajectory = [x_trajectory[j][i] for j in range(0,N+1)]
        state_plot, = plt.plot(t, x_i_trajectory, 'b')

        # plot bounds iff provided
        if x_max is not None:
            bound_plot, = plt.step(t, x_max[i,0]*np.ones(t.shape),'r')
        if x_min is not None:
            bound_plot, = plt.step(t, x_min[i,0]*np.ones(t.shape),'r')

        # miscellaneous options
        plt.ylabel(r'$x_{' + str(i+1) + '}$')
        plt.xlim((0.,N*t_s))
        if i == 0:
            if x_max is not None or x_min is not None:
                plt.legend([state_plot, bound_plot], ['Optimal trajectory', 'State bounds'], loc=1)
            else:
                plt.legend([state_plot], ['Optimal trajectory'], loc=1)
    plt.xlabel(r'$t$')

    return



class DTLinearSystem:
    """
    Discrete time linear systems in the form x_{k+1} = A*x_k + B*u_k.

    VARIABLES:
        A: discrete time state transition matrix
        B: discrete time input to state map
        n_x: number of sates
        n_u: number of inputs
    """

    def __init__(self, A, B):
        self.A = A
        self.B = B
        [self.n_x, self.n_u] = np.shape(B)
        return

    def evolution_matrices(self, N):
        """
        Returns the free and forced evolution matrices for the linear system
        (i.e. [x_1^T, ...,  x_N^T]^T = free_evolution*x_0 + forced_evolution*[u_0^T, ...,  u_{N-1}^T]^T)

        INPUTS:
            N: number of steps

        OUTPUTS:
            free_evolution: free evolution matrix
            forced_evolution: forced evolution matrix
        """

        # free evolution of the system
        free_evolution = np.vstack([np.linalg.matrix_power(self.A,k) for k in range(1, N+1)])

        # forced evolution of the system
        forced_evolution = np.zeros((self.n_x*N,self.n_u*N))
        for i in range(0, N):
            for j in range(0, i+1):
                forced_evolution[self.n_x*i:self.n_x*(i+1),self.n_u*j:self.n_u*(j+1)] = np.linalg.matrix_power(self.A,i-j).dot(self.B)

        return [free_evolution, forced_evolution]

    def simulate(self, x0, N, u_sequence=None):
        """
        Returns the list of states obtained simulating the system dynamics.

        INPUTS:
            x0: initial state of the system
            N: number of steps
            u_sequence: list of inputs [u_1, ..., u_{N-1}]

        OUTPUTS:
            x_trajectory: list of states [x_0, ..., x_N]
        """

        # reshape input list if provided
        if u_sequence is None:
            u_sequence = np.zeros((self.n_u*N, 1))
        else:
            u_sequence = np.vstack(u_sequence)

        # derive evolution matrices
        [free_evolution, forced_evolution] = self.evolution_matrices(N)

        # derive state trajectory includion initial state
        if x0.ndim == 1:
            x0 = np.reshape(x0, (x0.shape[0],1))
        x = free_evolution.dot(x0) + forced_evolution.dot(u_sequence)
        x_trajectory = [x0]
        [x_trajectory.append(x[self.n_x*i:self.n_x*(i+1)]) for i in range(0,N)]

        return x_trajectory

    @staticmethod
    def from_continuous(t_s, A, B):
        """
        Defines a discrete time linear system starting from the continuous time dynamics \dot x = A*x + B*u
        (the exact zero order hold method is used for the discretization).

        INPUTS:
            t_s: sampling time
            A: continuous time state transition matrix
            B: continuous time input to state map

        OUTPUTS:
            sys: discrete time linear system
        """

        # system dimensions
        n_x = np.shape(A)[0]
        n_u = np.shape(B)[1]

        # zero order hold (see Bicchi - Fondamenti di Autometica 2)
        mat_c = np.zeros((n_x+n_u, n_x+n_u))
        mat_c[0:n_x,:] = np.hstack((A, B))
        mat_d = linalg.expm(mat_c*t_s)

        # discrete time dynamics
        A_d = mat_d[0:n_x, 0:n_x]
        B_d = mat_d[0:n_x, n_x:n_x+n_u]

        sys = DTLinearSystem(A_d, B_d)
        return sys

 # class DTPWASystem:

 #    def __init__(self, A_list, B_list, S_list, R_list, T_list):
 #        self.n_systems = len(A_list)
 #        if len(B_list) != self.n_systems or len(S_list) != self.n_systems or len(R_list) != self.n_systems or len(T_list) != self.n_systems:
 #            raise ValueError('Inconsistent input dimensions')
 #        self.A_list = A_list
 #        self.B_list = B_list
 #        self.S_list = S_list
 #        self.R_list = R_list
 #        self.T_list = T_list
 #        self.check_intersections()
 #        return

 #    def check_intersections(self):
 #        for i in range(0, self.n_systems):
 #            lhs_i = np.hstack(S_list[i], R_list[i])
 #            rhs_i = T_list[i]
 #            polytope_i = Polytope(lhs_i, rhs_i)
 #            for j in range(0, i):
 #                lhs_j = np.hstack(S_list[j], R_list[j])
 #                rhs_j = T_list[j]
 #                intersection_ij = polytope_i.check_intersection_with(lhs_j, rhs_j)
 #                if intersection_ij:
 #                    raise ValueError('Non-empty intersection of two domains')
 #        return

 #    def join_domains(self):
 #        return



class MPCController:

    def __init__(self, canonical_qp, n_u):
        self.qp = canonical_qp
        self.n_u = n_u

    def feedforward(self, x0):
        u_feedforward = quadratic_program(self.qp.H, (x0.T.dot(self.qp.F)).T, self.qp.G, self.qp.W + self.qp.E.dot(x0))[0]
        if any(np.isnan(u_feedforward).flatten()):
            print('Unfeasible initial condition x_0 = ' + str(x0.tolist()))
        return u_feedforward

    def feedback(self, x0):
        u_feedback = self.feedforward(x0)[0:self.n_u]
        return u_feedback

    def compute_explicit_solution(self):

        # start clock
        tic = time.clock()

        # initialize the search with the origin (to which the empty AS is associated)
        active_set = []
        cr0 = CriticalRegion(active_set, self.qp)
        cr_to_be_explored = [cr0]
        explored_cr = []
        tested_active_sets =[cr0.active_set]

        # explore the state space
        while cr_to_be_explored:

            # choose the first candidate in the list and remove it
            cr = cr_to_be_explored[0]
            cr_to_be_explored = cr_to_be_explored[1:]

            # if the CR is not empty, find all the potential neighbors
            if cr.polytope.empty:
                print('Empty critical region detected')
            else:
                [cr_to_be_explored, tested_active_sets] = self.spread_critical_region(cr, cr_to_be_explored, tested_active_sets)
                explored_cr.append(cr)

        # collect all the critical regions and report the result
        self.critical_regions = NDPiecewise(explored_cr)
        toc = time.clock()
        print('\nExplicit solution successfully computed in ' + str(toc-tic) + ' s:')
        print('parameter space partitioned in ' + str(len(self.critical_regions)) + ' critical regions.')

    def spread_critical_region(self, cr, cr_to_be_explored, tested_active_sets):

        # for all the facets of the CR and all candidate active sets across each facet
        for facet_index in range(0, len(cr.polytope.minimal_facets)):
            for active_set in cr.candidate_active_sets[facet_index]:

                # add active set to the list of tested be sure to not explore an active set twice
                if active_set not in tested_active_sets:
                    tested_active_sets.append(active_set)

                    # check LICQ for the given active set
                    licq_flag = self.licq_check(self.qp.G, active_set)

                    # if LICQ holds, determine the critical region
                    if licq_flag:
                        cr_to_be_explored.append(CriticalRegion(active_set, self.qp))

                    # if LICQ doesn't hold, correct the active set and determine the critical region
                    else:
                        print('LICQ does not hold for the active set ' + str(active_set))
                        active_set = self.active_set_if_not_licq(active_set, facet_index, cr)
                        if active_set:
                            print('    corrected active set ' + str(active_set))
                            cr_to_be_explored.append(CriticalRegion(active_set, self.qp))
                        else:
                            print('    unfeasible critical region detected')
        return [cr_to_be_explored, tested_active_sets]

    def active_set_if_not_licq(self, candidate_active_set, facet_index, cr, dist=1e-6, lambda_bound=1e6, toll=1e-6):
        """
        Returns the active set of a critical region in case that licq does not hold (Theorem 4 revisited)

        INPUTS:
            candidate_active_set: candidate active set for which LICQ doesn't hold
            facet_index: index of this active set hypothesis in the parent's list of neighboring active sets
            cr: critical region from which the new active set is generated

        OUTPUTS:
            active_set: real active set of the child critical region ([] if the region is unfeasible)
        """

        # differences between the active set of the parent and the candidate active set
        active_set_change = list(set(cr.active_set).symmetric_difference(set(candidate_active_set)))

        # if there is more than one change, nothing can be done...
        if len(active_set_change) > 1:
            print 'Cannot solve degeneracy with multiple active set changes! The solution of a QP is required...'
            active_set = self.solve_qp_beyond_facet(facet_index, cr)

        # if there is one change solve the lp from Theorem 4
        else:
            active_set = self.solve_lp_on_facet(candidate_active_set, facet_index, cr)

        return active_set

<<<<<<< HEAD
    def solve_qp_beyond_facet(self, facet_index, cr, dist=1.e-8, toll=1e-6):
=======
    def solve_qp_beyond_facet(self, facet_index, cr, dist=1e-8, toll=1.e-6):
>>>>>>> 079f2631
        """
        Solves a QP a step of length "dist" beyond the facet wich index is "facet_index"
        to determine the active set in that region.

        INPUTS:
            facet_index: index of this active set hypothesis in the parent's list of neighboring active sets
            cr: critical region from which the new active set is generated

        OUTPUTS:
            active_set: real active set of the child critical region ([] if the region is unfeasible)
        """
        
        # relate step distance with polytope dimensions
        print cr.polytope.facet_radii(facet_index)/100.
        dist = min(cr.polytope.facet_radii(facet_index)/100., cr.polytope.radius/100., dist)

        # relates step length to polytope dimension
        dist = min(dist, cr.polytope.radius, cr.polytope.facet_radii(facet_index))

        # center of the facet in the parameter space
        x_center = cr.polytope.facet_centers(facet_index)

        # solve the QP inside the new critical region to derive the active set
        x_beyond = x_center + dist*cr.polytope.lhs_min[facet_index,:].reshape(x_center.shape)
        x_beyond = x_beyond.reshape(x_center.shape[0],1)
        z = quadratic_program(self.qp.H, np.zeros((self.qp.H.shape[0],1)), self.qp.G, self.qp.W + self.qp.S.dot(x_beyond))[0]

        # new active set for the child
        constraints_residuals = self.qp.G.dot(z) - self.qp.W - self.qp.S.dot(x_beyond)
        active_set = [i for i in range(0,self.qp.G.shape[0]) if constraints_residuals[i] > -toll]

        return active_set

    def solve_lp_on_facet(self, candidate_active_set, facet_index, cr, toll=1e-6):
        """
        Solves a LP on the center of the facet wich index is "facet_index" to determine
        the active set in that region (Theorem 4)

        INPUTS:
            candidate_active_set: candidate active set for which LICQ doesn't hold
            facet_index: index of this active set hypothesis in the parent's list of neighboring active sets
            cr: critical region from which the new active set is generated

        OUTPUTS:
            active_set: real active set of the child critical region ([] if the region is unfeasible)
        """

        # differences between the active set of the parent and the candidate active set
        active_set_change = list(set(cr.active_set).symmetric_difference(set(candidate_active_set)))

        # compute optimal solution in the center of the shared facet
        x_center = cr.polytope.facet_centers(facet_index)
        z_center = cr.z_optimal(x_center)

        # solve lp from Theorem 4
        G_A = self.qp.G[candidate_active_set,:]
        n_lam = G_A.shape[0]
        cost = np.zeros((n_lam,1))
        cost[candidate_active_set.index(active_set_change[0])] = -1.
        cons_lhs = np.vstack((G_A.T, -G_A.T, -np.eye(n_lam)))
        cons_rhs = np.vstack((-self.qp.H.dot(z_center), self.qp.H.dot(z_center), np.zeros((n_lam,1))))
        lambda_sol = linear_program(cost, cons_lhs, cons_rhs)[0]

        # if the solution in unbounded the region is unfeasible
        active_set = []
        if any(np.isnan(lambda_sol)):
            return active_set

        # if the solution in bounded look at the indices of the solution to derive the active set
        for i in range(0, n_lam):
            if lambda_sol[i] > toll:
                active_set += [candidate_active_set[i]]
        return active_set

    def feedforward_explicit(self, x0):

        # check that the explicit solution is available
        if self.critical_regions is None:
            raise ValueError('Explicit solution not computed yet! First run .compute_explicit_solution() ...')

        # find the CR to which the given state belongs
        cr_where_x0 = self.critical_regions.lookup(x0)

        # derive explicit solution
        if cr_where_x0 is not None:
            u_feedforward = cr_where_x0.u_offset + cr_where_x0.u_linear.dot(x0)

        # if unfeasible return nan
        else:
            #print('Unfeasible initial condition x_0 = ' + str(x0.tolist()))
            u_feedforward = np.zeros((self.qp.G.shape[1], 1))
            u_feedforward[:] = np.nan

        return u_feedforward

    def feedback_explicit(self, x0):
        # select only the first control of the feedforward
        u_feedback = self.feedforward_explicit(x0)[0:self.n_u]
        return u_feedback

    def optimal_value_function(self, x0):

        # check that the explicit solution is available
        if self.critical_regions is None:
            raise ValueError('Explicit solution not computed yet! First run .compute_explicit_solution() ...')

        # find the CR to which the given state belongs
        cr_where_x0 = self.critical_regions.lookup(x0)

        # derive explicit solution
        if cr_where_x0 is not None:
            V = cr_where_x0.V_offset + cr_where_x0.V_linear.dot(x0) + .5*x0.T.dot(cr_where_x0.V_quadratic).dot(x0)
            V = V[0]
        else:
            V = np.nan

        return V

    def merge_critical_regions(self):
        self.u_offset_list = []
        self.u_linear_list = []
        self.cr_families = []
        for cr in self.critical_regions:
            cr_family = np.where(np.isclose(cr.u_offset[0], self.u_offset_list))[0]
            if cr_family and all(np.isclose(cr.u_linear[0,:], self.u_linear_list[cr_family[0]])):
                self.cr_families[cr_family[0]].append(cr)
            else:
                self.cr_families.append([cr])
                self.u_offset_list.append(cr.u_offset[0])
                self.u_linear_list.append(cr.u_linear[0,:])
        print 'Critical regions merged in ', str(len(self.cr_families)), ' sets.'
        return


    def plot_merged_state_partition(self):
        self.merge_critical_regions()
        #print self.qp.G
        colors = ['b','g','r','c','m','y']*len(self.cr_families)
        plt.figure()
        for i, family in enumerate(self.cr_families):
            for cr in family:
                # plt.text(cr.polytope.center[0], cr.polytope.center[1], str(cr.active_set))
                cr.polytope.plot(color=colors[i])
        # for family in self.cr_families:
        #     for cr in family:
        #         x0a = -.5
        #         x0b = .5
        #         if cr.active_set == [11,13, 15]:

        #             y0a = (cr.polytope.b[0]-cr.polytope.A[0,0]*x0a)/cr.polytope.A[0,1]
        #             y0b = (cr.polytope.b[0]-cr.polytope.A[0,0]*x0b)/cr.polytope.A[0,1]
        #             plt.plot([x0a,x0b],[y0a,y0b], 'black')
        #             # plt.plot([.47,.47],[-1.5,.5],'black')
        #             y0a = (cr.polytope.b[1]-cr.polytope.A[1,0]*x0a)/cr.polytope.A[1,1]
        #             y0b = (cr.polytope.b[1]-cr.polytope.A[1,0]*x0b)/cr.polytope.A[1,1]
        #             plt.plot([x0a,x0b],[y0a,y0b], 'black')
        #             # print cr.polytope.b[10],cr.polytope.A[10,:]
        #             # y0a = (cr.polytope.b[10]-cr.polytope.A[10,0]*x0a)/cr.polytope.A[10,1]
        #             # y0b = (cr.polytope.b[10]-cr.polytope.A[10,0]*x0b)/cr.polytope.A[10,1]
        #             plt.plot([x0a,x0b],[y0a,y0b], 'black')
        #             y0a = (cr.polytope.b[11]-cr.polytope.A[11,0]*x0a)/cr.polytope.A[11,1]
        #             y0b = (cr.polytope.b[11]-cr.polytope.A[11,0]*x0b)/cr.polytope.A[11,1]
        #             plt.plot([x0a,x0b],[y0a,y0b], 'black')

        #             # y0a = -1.5
        #             # y0b = 1.5
        #             # x0a = (cr.polytope.b[10]-cr.polytope.A[10,1]*y0a)/cr.polytope.A[10,0]
        #             # x0b = (cr.polytope.b[10]-cr.polytope.A[10,1]*y0b)/cr.polytope.A[10,0]
        #             # plt.plot([x0a,x0b],[y0a,y0b], 'black')

        # plt.savefig('figures/act_set_2.pdf')
        return


    def plot_state_partition(self):
        colors = ['b','g','r','c','m','y']*len(self.critical_regions)
        plt.figure()
        for i, cr in enumerate(self.critical_regions):
            cr.polytope.plot(color=colors[i])
            #plt.savefig('/Users/tobia/Google Drive/UNIPI/PhD/box_atlas/presentation/figures/cr' + str(i+2) + '.pdf')
        return

    def plot_optimal_control_law(self):
        fig = plt.figure()
        ax = fig.add_subplot(111, projection='3d')
        vertices = np.zeros((0,2))
        for cr in self.critical_regions:
            vertices = np.vstack((vertices, cr.polytope.vertices))
        x_max = max([vertex[0] for vertex in vertices])
        x_min = min([vertex[0] for vertex in vertices])
        y_max = max([vertex[1] for vertex in vertices])
        y_min = min([vertex[1] for vertex in vertices])
        x = np.arange(x_min, x_max, (x_max-x_min)/100.)
        y = np.arange(y_min, y_max, (y_max-y_min)/100.)
        X, Y = np.meshgrid(x, y)
        zs = np.array([self.feedback_explicit(np.array([[x],[y]])) for x,y in zip(np.ravel(X), np.ravel(Y))])
        Z = zs.reshape(X.shape)
        ax.plot_surface(X, Y, Z)
        ax.set_xlabel(r'$x_1$')
        ax.set_ylabel(r'$x_2$')
        ax.set_zlabel(r'$u^*_0$')
        return

    def plot_optimal_value_function(self):
        fig = plt.figure()
        ax = fig.add_subplot(111, projection='3d')
        vertices = np.zeros((0,2))
        for cr in self.critical_regions:
            vertices = np.vstack((vertices, cr.polytope.vertices))
        x_max = max([vertex[0] for vertex in vertices])
        x_min = min([vertex[0] for vertex in vertices])
        y_max = max([vertex[1] for vertex in vertices])
        y_min = min([vertex[1] for vertex in vertices])
        x = np.arange(x_min, x_max, (x_max-x_min)/100.)
        y = np.arange(y_min, y_max, (y_max-y_min)/100.)
        X, Y = np.meshgrid(x, y)
        zs = np.array([self.optimal_value_function(np.array([[x],[y]])) for x,y in zip(np.ravel(X), np.ravel(Y))])
        Z = zs.reshape(X.shape)
        ax.plot_surface(X, Y, Z)
        ax.set_xlabel(r'$x_1$')
        ax.set_ylabel(r'$x_2$')
        ax.set_zlabel(r'$V^*$')
        return


        



    @staticmethod
    def licq_check(G, active_set, max_cond=1e9):
        """
        Checks if LICQ holds for the given active set

        INPUTS:
            G: gradient of the constraints
            active_set: active set
            max_cond: maximum condition number of the squared active constraints

        OUTPUTS:
            licq -> flag (True if licq holds, False if licq doesn't hold)
        """

        # select active constraints
        G_A = G[active_set,:]

        # check condion number of the squared active constraints
        licq = True
        cond = np.linalg.cond(G_A.dot(G_A.T))
        if cond > max_cond:
            licq = False

        return licq


class CriticalRegion:
    """
    Implements the algorithm from Tondel et al. "An algorithm for multi-parametric quadratic programming and explicit MPC solutions"

    VARIABLES:
        n_constraints: number of contraints in the qp
        n_parameters: number of parameters of the qp
        active_set: active set inside the critical region
        inactive_set: list of indices of non active contraints inside the critical region
        polytope: polytope describing the ceritical region in the parameter space
        weakly_active_constraints: list of indices of constraints that are weakly active iside the entire critical region
        candidate_active_sets: list of lists of active sets, its ith element collects the set of all the possible
            active sets that can be found crossing the ith minimal facet of the polyhedron
        z_linear: linear term in the piecewise affine primal solution z_opt = z_linear*x + z_offset
        z_offset: offset term in the piecewise affine primal solution z_opt = z_linear*x + z_offset
        u_linear: linear term in the piecewise affine primal solution u_opt = u_linear*x + u_offset
        u_offset: offset term in the piecewise affine primal solution u_opt = u_linear*x + u_offset
        lambda_A_linear: linear term in the piecewise affine dual solution (only active multipliers) lambda_A = lambda_A_linear*x + lambda_A_offset
        lambda_A_offset: offset term in the piecewise affine dual solution (only active multipliers) lambda_A = lambda_A_linear*x + lambda_A_offset
    """

    def __init__(self, active_set, qp):

        # store active set
        print 'Computing critical region for the active set ' + str(active_set)
        [self.n_constraints, self.n_parameters] = qp.S.shape
        self.active_set = active_set
        self.inactive_set = sorted(list(set(range(0, self.n_constraints)) - set(active_set)))

        # find the polytope
        self.polytope(qp)
        if self.polytope.empty:
            return

        # find candidate active sets for the neighboiring regions
        minimal_coincident_facets = [self.polytope.coincident_facets[i] for i in self.polytope.minimal_facets]
        self.candidate_active_sets = self.candidate_active_sets(active_set, minimal_coincident_facets)

        # find weakly active constraints
        self.find_weakly_active_constraints()

        # expand the candidates if there are weakly active constraints
        if self.weakly_active_constraints:
            self.candidate_active_set = self.expand_candidate_active_sets(self.candidate_active_set, self.weakly_active_constraints)

        return

    def polytope(self, qp):
        """
        Stores a polytope that describes the critical region in the parameter space.
        """

        # multipliers explicit solution
        [G_A, W_A, S_A] = [qp.G[self.active_set,:], qp.W[self.active_set,:], qp.S[self.active_set,:]]
        [G_I, W_I, S_I] = [qp.G[self.inactive_set,:], qp.W[self.inactive_set,:], qp.S[self.inactive_set,:]]
        H_A = np.linalg.inv(G_A.dot(qp.H_inv.dot(G_A.T)))
        self.lambda_A_offset = - H_A.dot(W_A)
        self.lambda_A_linear = - H_A.dot(S_A)

        # primal variables explicit solution
        self.z_offset = - qp.H_inv.dot(G_A.T.dot(self.lambda_A_offset))
        self.z_linear = - qp.H_inv.dot(G_A.T.dot(self.lambda_A_linear))

        # primal original variables explicit solution
        self.u_offset = self.z_offset
        self.u_linear = self.z_linear - np.linalg.inv(qp.H).dot(qp.F.T)

        # optimal value function explicit solution
        # V = .5*u_feedforward.T.dot(self.qp.H.dot(u_feedforward)) + x0.T.dot(self.qp.F.dot(u_feedforward)) + .5*x0.T.dot(self.qp.Q).dot(x0)
        self.V_offset = .5*self.u_offset.T.dot(qp.H).dot(self.u_offset)
        self.V_linear = self.u_offset.T.dot(qp.H).dot(self.u_linear) + self.u_offset.T.dot(qp.F.T)
        self.V_quadratic = self.u_linear.T.dot(qp.H).dot(self.u_linear) + qp.Q + 2.*qp.F.dot(self.u_linear)

        # equation (12) (modified: only inactive indices considered)
        lhs_type_1 = G_I.dot(self.z_linear) - S_I
        rhs_type_1 = - G_I.dot(self.z_offset) + W_I

        # equation (13)
        lhs_type_2 = - self.lambda_A_linear
        rhs_type_2 = self.lambda_A_offset

        # gather facets of type 1 and 2 to define the polytope (note the order: the ith facet of the cr is generated by the ith constraint)
        lhs = np.zeros((self.n_constraints, self.n_parameters))
        rhs = np.zeros((self.n_constraints, 1))
        lhs[self.inactive_set + self.active_set, :] = np.vstack((lhs_type_1, lhs_type_2))
        rhs[self.inactive_set + self.active_set] = np.vstack((rhs_type_1, rhs_type_2))

        # construct polytope
        self.polytope = Polytope(lhs, rhs)
        self.polytope.assemble()

        return

    def find_weakly_active_constraints(self, toll=1e-8):
        """
        Stores the list of constraints that are weakly active in the whole critical region
        enumerated in the as in the equation G z <= W + S x ("original enumeration")
        (by convention weakly active constraints are included among the active set,
        so that only constraints of type 2 are anlyzed)
        """

        # equation (13), again...
        lhs_type_2 = - self.lambda_A_linear
        rhs_type_2 = self.lambda_A_offset

        # weakly active constraints are included in the active set
        self.weakly_active_constraints = []
        for i in range(0, len(self.active_set)):

            # to be weakly active in the whole region they can only be in the form 0^T x <= 0
            if np.linalg.norm(lhs_type_2[i,:]) + np.absolute(rhs_type_2[i,:]) < toll:
                print('Weakly active constraint detected!')
                self.weakly_active_constraints.append(self.active_set[i])

        return

    @staticmethod
    def candidate_active_sets(active_set, minimal_coincident_facets):
        """
        Computes one candidate active set for each non-redundant facet of a critical region
        (Theorem 2 and Corollary 1).

        INPUTS:
        active_set: active set of the parent critical region
        minimal_coincident_facets: list of facets coincident to the minimal facets
            (i.e.: [coincident_facets[i] for i in minimal_facets])

        OUTPUTS:
            candidate_active_sets: list of the candidate active sets for each minimal facet
        """

        # initialize list of condidate active sets
        candidate_active_sets = []

        # cross each non-redundant facet of the parent CR
        for coincident_facets in minimal_coincident_facets:

            # add or remove each constraint crossed to the active set of the parent CR
            candidate_active_set = set(active_set).symmetric_difference(set(coincident_facets))
            candidate_active_sets.append([sorted(list(candidate_active_set))])

        return candidate_active_sets

    @staticmethod
    def expand_candidate_active_sets(candidate_active_sets, weakly_active_constraints):
        """
        Expands the candidate active sets if there are some weakly active contraints (Theorem 5).

        INPUTS:
            candidate_active_sets: list of the candidate active sets for each minimal facet
            weakly_active_constraints: list of weakly active constraints (in the "original enumeration")

        OUTPUTS:
            candidate_active_sets: list of the candidate active sets for each minimal facet
        """

        # determine every possible combination of the weakly active contraints
        wac_combinations = []
        for n in range(1, len(weakly_active_constraints)+1):
            wac_combinations_n = itertools.combinations(weakly_active_constraints, n)
            wac_combinations += [list(c) for c in wac_combinations_n]

        # for each minimal facet of the CR add or remove each combination of wakly active constraints
        for i in range(0, len(candidate_active_sets)):
            active_set = candidate_active_sets[i][0]
            for combination in wac_combinations:
                further_active_set = set(active_set).symmetric_difference(combination)
                candidate_active_sets[i].append(sorted(list(further_active_set)))

        return candidate_active_sets

    def z_optimal(self, x):
        """
        Returns the explicit solution of the mpQP as a function of the parameter.

        INPUTS:
            x: value of the parameter

        OUTPUTS:
            z_optimal: solution of the QP
        """

        z_optimal = self.z_offset + self.z_linear.dot(x).reshape(self.z_offset.shape)
        return z_optimal

    def lambda_optimal(self, x):
        """
        Returns the explicit value of the multipliers of the mpQP as a function of the parameter.

        INPUTS:
            x: value of the parameter

        OUTPUTS:
            lambda_optimal: optimal multipliers
        """

        lambda_A_optimal = self.lambda_A_offset + self.lambda_A_linear.dot(x)
        lambda_optimal = np.zeros(len(self.active_set + self.inactive_set))
        for i in range(0, len(self.active_set)):
            lambda_optimal[self.active_set[i]] = lambda_A_optimal[i]
        return lambda_optimal

    def applies_to(self, x):
        """
        Determines is a given point belongs to the critical region.

        INPUTS:
            x: value of the parameter

        OUTPUTS:
            is_inside: flag (True if x is in the CR, False otherwise)
        """

        # check if x is inside the polytope
        is_inside = np.max(self.polytope.lhs_min.dot(x) - self.polytope.rhs_min) <= 0

        return is_inside<|MERGE_RESOLUTION|>--- conflicted
+++ resolved
@@ -339,11 +339,8 @@
 
         return active_set
 
-<<<<<<< HEAD
-    def solve_qp_beyond_facet(self, facet_index, cr, dist=1.e-8, toll=1e-6):
-=======
     def solve_qp_beyond_facet(self, facet_index, cr, dist=1e-8, toll=1.e-6):
->>>>>>> 079f2631
+
         """
         Solves a QP a step of length "dist" beyond the facet wich index is "facet_index"
         to determine the active set in that region.
